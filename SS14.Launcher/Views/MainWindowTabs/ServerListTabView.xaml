<UserControl xmlns="https://github.com/avaloniaui"
             xmlns:x="http://schemas.microsoft.com/winfx/2006/xaml"
             xmlns:d="http://schemas.microsoft.com/expression/blend/2008"
             xmlns:mc="http://schemas.openxmlformats.org/markup-compatibility/2006"
             xmlns:vm="clr-namespace:SS14.Launcher.ViewModels;assembly=SS14.Launcher"
             xmlns:v="clr-namespace:SS14.Launcher.Views"
             xmlns:mainWindowTabs="clr-namespace:SS14.Launcher.ViewModels.MainWindowTabs"
             mc:Ignorable="d" d:DesignWidth="800" d:DesignHeight="450"
             x:Class="SS14.Launcher.Views.MainWindowTabs.ServerListTabView">
  <Design.DataContext>
    <mainWindowTabs:ServerListTabViewModel />
  </Design.DataContext>

  <DockPanel LastChildFill="True">
    <DockPanel DockPanel.Dock="Top" LastChildFill="False" Margin="4, 0, 4, 2">
      <TextBlock DockPanel.Dock="Left" Text="Servers:" Classes="NanoHeadingMedium" />
      <Button DockPanel.Dock="Right" Content="Refresh" Command="{Binding RefreshPressed}" />
    </DockPanel>

    <TextBox DockPanel.Dock="Bottom" Text="{Binding SearchString, Mode=TwoWay}" Watermark="Search For Servers..."
             UseFloatingWatermark="False" />

<<<<<<< HEAD
    <Panel DockPanel.Dock="Bottom" Classes="ScrollViewerSep" />
    <Panel DockPanel.Dock="Top" Classes="ScrollViewerSep" />
    <Panel>
      <Panel.Background>
        <SolidColorBrush Color="#1e1e22" />
      </Panel.Background>
      <ScrollViewer MinHeight="150" IsVisible="{Binding ListVisible}">
        <ItemsControl Items="{Binding SearchedServers}" />
      </ScrollViewer>
      <TextBlock IsVisible="{Binding !ListVisible}" TextAlignment="Center" VerticalAlignment="Center"
                 Text="{Binding ListEmptyText}" />
    </Panel>
  </DockPanel>
=======
        <Panel DockPanel.Dock="Bottom" Classes="ScrollViewerSep" />
        <Panel DockPanel.Dock="Top" Classes="ScrollViewerSep" />
        <Panel>
            <Panel.Background>
                <SolidColorBrush Color="#1e1e22" />
            </Panel.Background>
            <ScrollViewer MinHeight="150" IsVisible="{Binding ListVisible}" HorizontalScrollBarVisibility="Disabled">
                <ItemsControl Items="{Binding SearchedServers}" />
            </ScrollViewer>
            <TextBlock IsVisible="{Binding !ListVisible}" TextAlignment="Center" VerticalAlignment="Center" Text="{Binding ListEmptyText}" />
        </Panel>
    </DockPanel>
>>>>>>> bda85cf6
</UserControl><|MERGE_RESOLUTION|>--- conflicted
+++ resolved
@@ -20,32 +20,17 @@
     <TextBox DockPanel.Dock="Bottom" Text="{Binding SearchString, Mode=TwoWay}" Watermark="Search For Servers..."
              UseFloatingWatermark="False" />
 
-<<<<<<< HEAD
     <Panel DockPanel.Dock="Bottom" Classes="ScrollViewerSep" />
     <Panel DockPanel.Dock="Top" Classes="ScrollViewerSep" />
     <Panel>
       <Panel.Background>
         <SolidColorBrush Color="#1e1e22" />
       </Panel.Background>
-      <ScrollViewer MinHeight="150" IsVisible="{Binding ListVisible}">
+      <ScrollViewer MinHeight="150" IsVisible="{Binding ListVisible}" HorizontalScrollBarVisibility="Disabled">
         <ItemsControl Items="{Binding SearchedServers}" />
       </ScrollViewer>
       <TextBlock IsVisible="{Binding !ListVisible}" TextAlignment="Center" VerticalAlignment="Center"
                  Text="{Binding ListEmptyText}" />
     </Panel>
   </DockPanel>
-=======
-        <Panel DockPanel.Dock="Bottom" Classes="ScrollViewerSep" />
-        <Panel DockPanel.Dock="Top" Classes="ScrollViewerSep" />
-        <Panel>
-            <Panel.Background>
-                <SolidColorBrush Color="#1e1e22" />
-            </Panel.Background>
-            <ScrollViewer MinHeight="150" IsVisible="{Binding ListVisible}" HorizontalScrollBarVisibility="Disabled">
-                <ItemsControl Items="{Binding SearchedServers}" />
-            </ScrollViewer>
-            <TextBlock IsVisible="{Binding !ListVisible}" TextAlignment="Center" VerticalAlignment="Center" Text="{Binding ListEmptyText}" />
-        </Panel>
-    </DockPanel>
->>>>>>> bda85cf6
 </UserControl>
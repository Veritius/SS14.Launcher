--- conflicted
+++ resolved
@@ -11,7 +11,6 @@
     <mainWindowTabs:ServerEntryViewModel />
   </Design.DataContext>
 
-<<<<<<< HEAD
   <Panel>
     <Panel.Background>
       <SolidColorBrush Color="{Binding BackgroundColor}" />
@@ -25,6 +24,7 @@
                      TextAlignment="Left" Text="{Binding ServerStatusString}"
                      MinWidth="150"
                      Margin="10, 0" />
+          <!-- TODO: Enable text trimming here when Avalonia 0.10 is out of preview and we switch to it. -->
           <TextBlock VerticalAlignment="Center" Text="{Binding Name}" />
         </DockPanel>
       </Expander.Header>
@@ -33,30 +33,6 @@
                 Content="{Binding FavoriteButtonText}"
                 Command="{Binding FavoriteButtonPressed}" />
       </DockPanel>
-=======
-    <Panel>
-        <Panel.Background>
-            <SolidColorBrush Color="{Binding BackgroundColor}" />
-        </Panel.Background>
-        <Expander Name="Expando" Classes="NoPad">
-            <Expander.Header>
-                <DockPanel>
-                    <Button IsEnabled="{Binding IsOnline}" DockPanel.Dock="Right" Content="Connect"
-                            Command="{Binding ConnectPressed}" />
-                    <TextBlock DockPanel.Dock="Right" VerticalAlignment="Center"
-                               TextAlignment="Left" Text="{Binding ServerStatusString}"
-                               MinWidth="150"
-                               Margin="10, 0" />
-                    <!-- TODO: Enable text trimming here when Avalonia 0.10 is out of preview and we switch to it. -->
-                    <TextBlock VerticalAlignment="Center" Text="{Binding Name}" />
-                </DockPanel>
-            </Expander.Header>
-            <DockPanel>
-                <Button DockPanel.Dock="Bottom" HorizontalAlignment="Right" Margin="4"
-                        Content="{Binding FavoriteButtonText}"
-                        Command="{Binding FavoriteButtonPressed}" />
-            </DockPanel>
->>>>>>> bda85cf6
 
     </Expander>
   </Panel>
